# coding=utf-8
"""Network-related monitors for SimpleMonitor."""

import re
import sys
import socket
import datetime
import subprocess
import requests
import json
from requests.auth import HTTPBasicAuth

from .monitor import Monitor, register


@register
class MonitorHTTP(Monitor):
    """Check an HTTP server is working right.

    We can either check that we get a 200 OK back, or we can check for a regexp match in the page.
    """

    url = ""
    regexp = None
    regexp_text = ""
    allowed_codes = []

    type = "http"

    # optional - for HTTPS client authentication only
    certfile = None
    keyfile = None

    # optional - headers
    headers = None

    def __init__(self, name, config_options):
        Monitor.__init__(self, name, config_options)
        self.url = Monitor.get_config_option(config_options, "url", required=True)

        regexp = Monitor.get_config_option(config_options, "regexp")
        if regexp is not None:
            self.regexp = re.compile(regexp)
            self.regexp_text = regexp
        if not regexp:
            self.allowed_codes = Monitor.get_config_option(
                config_options, "allowed_codes", default=[200], required_type="[int]"
            )
        else:
            self.allowed_codes = [200]

        # optionnal - for HTTPS client authentication only
        # in this case, certfile is required
        self.certfile = config_options.get("certfile")
        self.keyfile = config_options.get("keyfile")
        if self.certfile and not self.keyfile:
            self.keyfile = self.certfile
        if not self.certfile and self.keyfile:
            raise ValueError("config option keyfile is set but certfile is not")

        self.headers = config_options.get('headers')
        if self.headers:
            self.headers = json.loads(self.headers)

        self.verify_hostname = Monitor.get_config_option(
            config_options, "verify_hostname", default=True, required_type="bool"
        )

        self.request_timeout = Monitor.get_config_option(
            config_options, "timeout", default=5, required_type="int"
        )

        self.username = config_options.get("username")
        self.password = config_options.get("password")

    def run_test(self):
        start_time = datetime.datetime.now()
        end_time = None
        try:
            if self.certfile is None and self.username is None:
<<<<<<< HEAD
                r = requests.get(
                    self.url, timeout=self.request_timeout, verify=self.verify_hostname
                )
            elif self.certfile is None and self.username is not None:
                r = requests.get(
                    self.url,
                    timeout=self.request_timeout,
                    auth=HTTPBasicAuth(self.username, self.password),
                    verify=self.verify_hostname,
                )
            else:
                r = requests.get(
                    self.url,
                    timeout=self.request_timeout,
                    cert=(self.certfile, self.keyfile),
                    verify=self.verify_hostname,
                )
=======
                r = requests.get(self.url,
                                 timeout=self.request_timeout,
                                 verify=self.verify_hostname,
                                 headers=self.headers
                                 )
            elif self.certfile is None and self.username is not None:
                r = requests.get(self.url,
                                 timeout=self.request_timeout,
                                 auth=HTTPBasicAuth(
                                     self.username,
                                     self.password
                                 ),
                                 verify=self.verify_hostname,
                                 headers=self.headers
                                 )
            else:
                r = requests.get(self.url,
                                 timeout=self.request_timeout,
                                 cert=(self.certfile, self.keyfile),
                                 verify=self.verify_hostname,
                                 headers=self.headers
                                 )
>>>>>>> 156dd0ff

            end_time = datetime.datetime.now()
            load_time = end_time - start_time
            if r.status_code not in self.allowed_codes:
                return self.record_fail(
                    "Got status '{0} {1}' instead of {2}".format(
                        r.status_code, r.reason, self.allowed_codes
                    )
                )
            if self.regexp is None:
                return self.record_success(
                    "%s in %0.2fs"
                    % (
                        r.status_code,
                        (load_time.seconds + (load_time.microseconds / 1000000.2)),
                    )
                )
            matches = self.regexp.search(r.text)
            if matches:
                return self.record_success(
                    "%s in %0.2fs"
                    % (
                        r.status_code,
                        (load_time.seconds + (load_time.microseconds / 1000000.2)),
                    )
                )
            return self.record_fail(
                "Got '{0} {1}' but couldn't match /{2}/ in page.".format(
                    r.status_code, r.reason, self.regexp_text
                )
            )
        except requests.exceptions.RequestException as e:
            return self.record_fail(
                "Requests exception while opening URL: {0}".format(e)
            )
        except Exception as e:
            return self.record_fail("Exception while trying to open url: {0}".format(e))

    def describe(self):
        """Explains what we do."""
        if self.regexp is None:
            message = "Checking that accessing %s returns HTTP/200 OK" % self.url
        else:
            message = (
                "Checking that accessing %s returns HTTP/200 OK and that /%s/ matches the page"
                % (self.url, self.regexp_text)
            )
        return message

    def get_params(self):
        return (self.url, self.regexp_text, self.allowed_codes)


@register
class MonitorTCP(Monitor):
    """TCP port monitor"""

    host = ""
    port = ""
    type = "tcp"

    def __init__(self, name, config_options):
        """Constructor"""
        Monitor.__init__(self, name, config_options)
        self.host = Monitor.get_config_option(config_options, "host", required=True)
        self.port = Monitor.get_config_option(
            config_options, "port", required=True, required_type="int", minimum=0
        )

    def run_test(self):
        """Check the port is open on the remote host"""
        s = socket.socket(socket.AF_INET, socket.SOCK_STREAM)
        try:
            s.settimeout(5.0)
            s.connect((self.host, self.port))
        except Exception:
            return self.record_fail()
        s.close()
        return self.record_success()

    def describe(self):
        """Explains what this instance is checking"""
        return "checking for open tcp socket on %s:%d" % (self.host, self.port)

    def get_params(self):
        return (self.host, self.port)


@register
class MonitorHost(Monitor):
    """Ping a host to make sure it's up"""

    host = ""
    ping_command = ""
    ping_regexp = ""
    type = "host"
    time_regexp = ""
    r = ""
    r2 = ""

    def __init__(self, name, config_options):
        """
        Note: We use -w/-t on Windows/POSIX to limit the amount of time we wait to 5 seconds.
        This is to stop ping holding things up too much. A machine that can't ping back in <5s is
        a machine in trouble anyway, so should probably count as a failure.
        """
        Monitor.__init__(self, name, config_options)
        ping_ttl = Monitor.get_config_option(
            config_options, "ping_ttl", required_type="int", minimum=0, default=5
        )
        ping_ms = str(ping_ttl * 1000)
        ping_ttl = str(ping_ttl)
        platform = sys.platform
        if platform in ["win32", "cygwin"]:
            self.ping_command = "ping -n 1 -w " + ping_ms + " %s"
            self.ping_regexp = r"Reply from [0-9a-f:.]+:.+time[=<]\d+ms"
            self.time_regexp = r"Average = (?P<ms>\d+)ms"
        elif platform.startswith("freebsd") or platform.startswith("darwin"):
            self.ping_command = "ping -c1 -t" + ping_ttl + " %s"
            self.ping_regexp = "bytes from"
            self.time_regexp = r"min/avg/max/stddev = [\d.]+/(?P<ms>[\d.]+)/"
        elif platform.startswith("linux"):
            self.ping_command = "ping -c1 -W" + ping_ttl + " %s"
            self.ping_regexp = "bytes from"
            self.time_regexp = r"min/avg/max/stddev = [\d.]+/(?P<ms>[\d.]+)/"
        else:
            RuntimeError("Don't know how to run ping on this platform, help!")

        self.host = Monitor.get_config_option(config_options, "host", required=True)

    def run_test(self):
        success = False
        pingtime = 0.0

        if isinstance(self.r, str):
            self.monitor_logger.debug("Creating pre-compiled regexp")
            self.r = re.compile(self.ping_regexp)
            self.r2 = re.compile(self.time_regexp)

        try:
            cmd = (self.ping_command % self.host).split(" ")
            output = subprocess.check_output(cmd)
            for line in str(output).split("\n"):
                matches = self.r.search(line)
                if matches:
                    success = True
                else:
                    matches = self.r2.search(line)
                    if matches:
                        pingtime = matches.group("ms")
        except Exception as e:
            return self.record_fail(e)
        if success:
            if pingtime > 0:
                return self.record_success("%sms" % pingtime)
            return self.record_success()
        return self.record_fail()

    def describe(self):
        """Explains what this instance is checking"""
        return "checking host %s is pingable" % self.host

    def get_params(self):
        return (self.host,)


@register
class MonitorDNS(Monitor):
    """Monitor DNS server."""

    type = "dns"
    path = ""
    command = "dig"

    def __init__(self, name, config_options):
        Monitor.__init__(self, name, config_options)
        self.path = Monitor.get_config_option(config_options, "record", required=True)

        self.desired_val = Monitor.get_config_option(config_options, "desired_val")

        self.server = Monitor.get_config_option(config_options, "server")

        self.params = [self.command]

        if self.server:
            self.params.append("@%s" % self.server)

        self.rectype = Monitor.get_config_option(config_options, "record_type")
        if self.rectype:
            self.params.append("-t")
            self.params.append(config_options["record_type"])

        self.params.append(self.path)
        self.params.append("+short")

    def run_test(self):
        try:
            result = subprocess.check_output(self.params).decode("utf-8")
            result = result.strip()
            if result is None or result == "":
                return self.record_fail("failed to resolve %s" % self.path)
            if self.desired_val and set(result.split("\n")) != set(
                self.desired_val.split("\n")
            ):
                return self.record_fail(
                    "resolved DNS record is unexpected: %s != %s"
                    % (self.desired_val, result)
                )
            return self.record_success()
        except subprocess.CalledProcessError as e:
            return self.record_fail(
                "Command '%s' exited non-zero (%d)"
                % (" ".join(self.params), e.returncode)
            )
        except Exception as e:
            return self.record_fail(
                "Exception while executing '%s': %s" % (" ".join(self.params), e)
            )

    def describe(self):
        if self.desired_val:
            end_part = "resolves to %s" % self.desired_val
        else:
            end_part = "is resolvable"

        if self.rectype:
            mid_part = "%s record %s" % (self.rectype, self.path)
        else:
            mid_part = "record %s" % self.path

        if self.server:
            very_end_part = " at %s" % self.server
        else:
            very_end_part = ""
        return "Checking that DNS %s %s%s" % (mid_part, end_part, very_end_part)

    def get_params(self):
        return (self.path,)<|MERGE_RESOLUTION|>--- conflicted
+++ resolved
@@ -78,25 +78,6 @@
         end_time = None
         try:
             if self.certfile is None and self.username is None:
-<<<<<<< HEAD
-                r = requests.get(
-                    self.url, timeout=self.request_timeout, verify=self.verify_hostname
-                )
-            elif self.certfile is None and self.username is not None:
-                r = requests.get(
-                    self.url,
-                    timeout=self.request_timeout,
-                    auth=HTTPBasicAuth(self.username, self.password),
-                    verify=self.verify_hostname,
-                )
-            else:
-                r = requests.get(
-                    self.url,
-                    timeout=self.request_timeout,
-                    cert=(self.certfile, self.keyfile),
-                    verify=self.verify_hostname,
-                )
-=======
                 r = requests.get(self.url,
                                  timeout=self.request_timeout,
                                  verify=self.verify_hostname,
@@ -119,7 +100,6 @@
                                  verify=self.verify_hostname,
                                  headers=self.headers
                                  )
->>>>>>> 156dd0ff
 
             end_time = datetime.datetime.now()
             load_time = end_time - start_time
