--- conflicted
+++ resolved
@@ -1,11 +1,7 @@
 # coding=utf-8
 """compound checks (logical and of failure of multiple probes) for SimpleMonitor."""
 
-<<<<<<< HEAD
 from .monitor import Monitor
-=======
-from Monitors.monitor import Monitor
->>>>>>> 75b3918a
 
 
 class CompoundMonitor(Monitor):
@@ -28,7 +24,6 @@
             min_fail = max(int(config_options["min_fail"]), 1)
         except:
             print("could not parse min_fail. Ignoring...")
-            pass
         self.min_fail = min_fail
         self.monitors = monitors
         self.m = -1
@@ -91,4 +86,4 @@
         if failcount > 0:
             return "{0} of {1} services failed. Fail after: {2}".format(failcount, monitorcount, self.min_fail)
         else:
-            return "All {0} services OK".format(monitorcount)
+            return "All {0} services OK".format(monitorcount)