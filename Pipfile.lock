{
    "_meta": {
        "hash": {
            "sha256": "138304f9a1cc98d8138e878984ab93413dcdccc64a0481f6f7a176cd1feb8d27"
        },
        "pipfile-spec": 6,
        "requires": {
            "python_version": "3.7"
        },
        "sources": [
            {
                "name": "pypi",
                "url": "https://pypi.python.org/simple",
                "verify_ssl": true
            }
        ]
    },
    "default": {
        "boto3": {
            "hashes": [
                "sha256:5cce08df442a965b74c3db1c8147b437893da52ccfa8fd1d25caf1a83bca8aa1",
                "sha256:adbeb9966c787c4acf4686afaa4e6951c89519a62f0a94caacf2e0c910b8b799"
            ],
            "index": "pypi",
            "version": "==1.10.18"
        },
        "botocore": {
            "hashes": [
<<<<<<< HEAD
                "sha256:7765d1f9bf86a8bbbe05cea0345ff0695d07688a935a20d1a03d0f6932614f23",
                "sha256:c7cfa1132fdebab91ac3194afdf293442f324c4a8bdf7ebe64c42309d739ff3b"
            ],
            "version": "==1.13.18"
=======
                "sha256:946fd5e85378c3c597d6b9f495706576a0fc0000b216e30346ed7ee796ff50c8",
                "sha256:f82e44af499a8f806c363ab4e26df82195b5b190c4169ccfbfbc98e55aa22bf7"
            ],
            "version": "==1.12.150"
>>>>>>> 25545d20
        },
        "certifi": {
            "hashes": [
                "sha256:e4f3620cfea4f83eedc95b24abd9cd56f3c4b146dd0177e83a21b4eb49e21e50",
                "sha256:fd7c7c74727ddcf00e9acd26bba8da604ffec95bf1c2144e67aff7a8b50e6cef"
            ],
            "version": "==2019.9.11"
        },
        "cffi": {
            "hashes": [
                "sha256:0b49274afc941c626b605fb59b59c3485c17dc776dc3cc7cc14aca74cc19cc42",
                "sha256:0e3ea92942cb1168e38c05c1d56b0527ce31f1a370f6117f1d490b8dcd6b3a04",
                "sha256:135f69aecbf4517d5b3d6429207b2dff49c876be724ac0c8bf8e1ea99df3d7e5",
                "sha256:19db0cdd6e516f13329cba4903368bff9bb5a9331d3410b1b448daaadc495e54",
                "sha256:2781e9ad0e9d47173c0093321bb5435a9dfae0ed6a762aabafa13108f5f7b2ba",
                "sha256:291f7c42e21d72144bb1c1b2e825ec60f46d0a7468f5346841860454c7aa8f57",
                "sha256:2c5e309ec482556397cb21ede0350c5e82f0eb2621de04b2633588d118da4396",
                "sha256:2e9c80a8c3344a92cb04661115898a9129c074f7ab82011ef4b612f645939f12",
                "sha256:32a262e2b90ffcfdd97c7a5e24a6012a43c61f1f5a57789ad80af1d26c6acd97",
                "sha256:3c9fff570f13480b201e9ab69453108f6d98244a7f495e91b6c654a47486ba43",
                "sha256:415bdc7ca8c1c634a6d7163d43fb0ea885a07e9618a64bda407e04b04333b7db",
                "sha256:42194f54c11abc8583417a7cf4eaff544ce0de8187abaf5d29029c91b1725ad3",
                "sha256:4424e42199e86b21fc4db83bd76909a6fc2a2aefb352cb5414833c030f6ed71b",
                "sha256:4a43c91840bda5f55249413037b7a9b79c90b1184ed504883b72c4df70778579",
                "sha256:599a1e8ff057ac530c9ad1778293c665cb81a791421f46922d80a86473c13346",
                "sha256:5c4fae4e9cdd18c82ba3a134be256e98dc0596af1e7285a3d2602c97dcfa5159",
                "sha256:5ecfa867dea6fabe2a58f03ac9186ea64da1386af2159196da51c4904e11d652",
                "sha256:62f2578358d3a92e4ab2d830cd1c2049c9c0d0e6d3c58322993cc341bdeac22e",
                "sha256:6471a82d5abea994e38d2c2abc77164b4f7fbaaf80261cb98394d5793f11b12a",
                "sha256:6d4f18483d040e18546108eb13b1dfa1000a089bcf8529e30346116ea6240506",
                "sha256:71a608532ab3bd26223c8d841dde43f3516aa5d2bf37b50ac410bb5e99053e8f",
                "sha256:74a1d8c85fb6ff0b30fbfa8ad0ac23cd601a138f7509dc617ebc65ef305bb98d",
                "sha256:7b93a885bb13073afb0aa73ad82059a4c41f4b7d8eb8368980448b52d4c7dc2c",
                "sha256:7d4751da932caaec419d514eaa4215eaf14b612cff66398dd51129ac22680b20",
                "sha256:7f627141a26b551bdebbc4855c1157feeef18241b4b8366ed22a5c7d672ef858",
                "sha256:8169cf44dd8f9071b2b9248c35fc35e8677451c52f795daa2bb4643f32a540bc",
                "sha256:aa00d66c0fab27373ae44ae26a66a9e43ff2a678bf63a9c7c1a9a4d61172827a",
                "sha256:ccb032fda0873254380aa2bfad2582aedc2959186cce61e3a17abc1a55ff89c3",
                "sha256:d754f39e0d1603b5b24a7f8484b22d2904fa551fe865fd0d4c3332f078d20d4e",
                "sha256:d75c461e20e29afc0aee7172a0950157c704ff0dd51613506bd7d82b718e7410",
                "sha256:dcd65317dd15bc0451f3e01c80da2216a31916bdcffd6221ca1202d96584aa25",
                "sha256:e570d3ab32e2c2861c4ebe6ffcad6a8abf9347432a37608fe1fbd157b3f0036b",
                "sha256:fd43a88e045cf992ed09fa724b5315b790525f2676883a6ea64e3263bae6549d"
            ],
            "version": "==1.13.2"
        },
        "chardet": {
            "hashes": [
                "sha256:84ab92ed1c4d4f16916e05906b6b75a6c0fb5db821cc65e70cbd64a3e2a5eaae",
                "sha256:fc323ffcaeaed0e0a02bf4d117757b98aed530d9ed4531e3e15460124c106691"
            ],
            "version": "==3.0.4"
        },
        "colorlog": {
            "hashes": [
                "sha256:3cf31b25cbc8f86ec01fef582ef3b840950dea414084ed19ab922c8b493f9b42",
                "sha256:450f52ea2a2b6ebb308f034ea9a9b15cea51e65650593dca1da3eb792e4e4981"
            ],
            "index": "pypi",
            "version": "==4.0.2"
        },
        "cryptography": {
            "hashes": [
                "sha256:02079a6addc7b5140ba0825f542c0869ff4df9a69c360e339ecead5baefa843c",
                "sha256:1df22371fbf2004c6f64e927668734070a8953362cd8370ddd336774d6743595",
                "sha256:369d2346db5934345787451504853ad9d342d7f721ae82d098083e1f49a582ad",
                "sha256:3cda1f0ed8747339bbdf71b9f38ca74c7b592f24f65cdb3ab3765e4b02871651",
                "sha256:44ff04138935882fef7c686878e1c8fd80a723161ad6a98da31e14b7553170c2",
                "sha256:4b1030728872c59687badcca1e225a9103440e467c17d6d1730ab3d2d64bfeff",
                "sha256:58363dbd966afb4f89b3b11dfb8ff200058fbc3b947507675c19ceb46104b48d",
                "sha256:6ec280fb24d27e3d97aa731e16207d58bd8ae94ef6eab97249a2afe4ba643d42",
                "sha256:7270a6c29199adc1297776937a05b59720e8a782531f1f122f2eb8467f9aab4d",
                "sha256:73fd30c57fa2d0a1d7a49c561c40c2f79c7d6c374cc7750e9ac7c99176f6428e",
                "sha256:7f09806ed4fbea8f51585231ba742b58cbcfbfe823ea197d8c89a5e433c7e912",
                "sha256:90df0cc93e1f8d2fba8365fb59a858f51a11a394d64dbf3ef844f783844cc793",
                "sha256:971221ed40f058f5662a604bd1ae6e4521d84e6cad0b7b170564cc34169c8f13",
                "sha256:a518c153a2b5ed6b8cc03f7ae79d5ffad7315ad4569b2d5333a13c38d64bd8d7",
                "sha256:b0de590a8b0979649ebeef8bb9f54394d3a41f66c5584fff4220901739b6b2f0",
                "sha256:b43f53f29816ba1db8525f006fa6f49292e9b029554b3eb56a189a70f2a40879",
                "sha256:d31402aad60ed889c7e57934a03477b572a03af7794fa8fb1780f21ea8f6551f",
                "sha256:de96157ec73458a7f14e3d26f17f8128c959084931e8997b9e655a39c8fde9f9",
                "sha256:df6b4dca2e11865e6cfbfb708e800efb18370f5a46fd601d3755bc7f85b3a8a2",
                "sha256:ecadccc7ba52193963c0475ac9f6fa28ac01e01349a2ca48509667ef41ffd2cf",
                "sha256:fb81c17e0ebe3358486cd8cc3ad78adbae58af12fc2bf2bc0bb84e8090fa5ce8"
            ],
            "version": "==2.8"
        },
        "docutils": {
            "hashes": [
                "sha256:6c4f696463b79f1fb8ba0c594b63840ebd41f059e92b31957c46b74a4599b6d0",
                "sha256:9e4d7ecfc600058e07ba661411a2b7de2fd0fafa17d1a7f7361cd47b1175c827",
                "sha256:a2aeea129088da402665e92e0b25b04b073c04b2dce4ab65caaa38b7ce2e1a99"
            ],
            "version": "==0.15.2"
        },
        "idna": {
            "hashes": [
                "sha256:c357b3f628cf53ae2c4c05627ecc484553142ca23264e593d327bcde5e9c3407",
                "sha256:ea8b7f6188e6fa117537c3df7da9fc686d485087abf6ac197f9c46432f7e4a3c"
            ],
            "version": "==2.8"
        },
        "jmespath": {
            "hashes": [
                "sha256:3720a4b1bd659dd2eecad0666459b9788813e032b83e7ba58578e48254e0a0e6",
                "sha256:bde2aef6f44302dfb30320115b17d030798de8c4110e28d5cf6cf91a7a31074c"
            ],
            "version": "==0.9.4"
        },
        "paho-mqtt": {
            "hashes": [
                "sha256:e3d286198baaea195c8b3bc221941d25a3ab0e1507fc1779bdb7473806394be4"
            ],
            "index": "pypi",
            "version": "==1.5.0"
        },
        "pycparser": {
            "hashes": [
                "sha256:a988718abfad80b6b157acce7bf130a30876d27603738ac39f140993246b25b3"
            ],
            "version": "==2.19"
        },
        "pync": {
            "hashes": [
                "sha256:38b9e61735a3161f9211a5773c5f5ea698f36af4ff7f77fa03e8d1ff0caa117f"
            ],
            "index": "pypi",
            "markers": "sys_platform == 'darwin'",
            "version": "==2.0.3"
        },
        "pyopenssl": {
            "hashes": [
                "sha256:aeca66338f6de19d1aa46ed634c3b9ae519a64b458f8468aec688e7e3c20f200",
                "sha256:c727930ad54b10fc157015014b666f2d8b41f70c0d03e83ab67624fd3dd5d1e6"
            ],
            "index": "pypi",
            "version": "==19.0.0"
        },
        "python-dateutil": {
            "hashes": [
                "sha256:7e6584c74aeed623791615e26efd690f29817a27c73085b78e4bad02493df2fb",
                "sha256:c89805f6f4d64db21ed966fda138f8a5ed7a4fdbc1a8ee329ce1b74e3c74da9e"
            ],
            "markers": "python_version >= '2.7'",
            "version": "==2.8.0"
        },
        "requests": {
            "hashes": [
                "sha256:11e007a8a2aa0323f5a921e9e6a2d7e4e67d9877e85773fba9ba6419025cbeb4",
                "sha256:9cf5292fcd0f598c671cfc1e0d7d1a7f13bb8085e9a590f48c010551dc6c4b31"
            ],
            "index": "pypi",
            "version": "==2.22.0"
        },
        "s3transfer": {
            "hashes": [
                "sha256:6efc926738a3cd576c2a79725fed9afde92378aa5c6a957e3af010cb019fac9d",
                "sha256:b780f2411b824cb541dbcd2c713d0cb61c7d1bcadae204cdddda2b35cef493ba"
            ],
            "version": "==0.2.1"
        },
        "six": {
            "hashes": [
                "sha256:1f1b7d42e254082a9db6279deae68afb421ceba6158efa6131de7b3003ee93fd",
                "sha256:30f610279e8b2578cab6db20741130331735c781b56053c59c4076da27f06b66"
            ],
            "version": "==1.13.0"
        },
        "urllib3": {
            "hashes": [
                "sha256:a8a318824cc77d1fd4b2bec2ded92646630d7fe8619497b142c84a9e6f5a7293",
                "sha256:f3c5fd51747d450d4dcf6f923c81f78f811aab8205fda64b0aba34a4e48b0745"
            ],
            "markers": "python_version >= '3.4'",
            "version": "==1.25.7"
        }
    },
    "develop": {
        "certifi": {
            "hashes": [
                "sha256:e4f3620cfea4f83eedc95b24abd9cd56f3c4b146dd0177e83a21b4eb49e21e50",
                "sha256:fd7c7c74727ddcf00e9acd26bba8da604ffec95bf1c2144e67aff7a8b50e6cef"
            ],
            "version": "==2019.9.11"
        },
        "chardet": {
            "hashes": [
                "sha256:84ab92ed1c4d4f16916e05906b6b75a6c0fb5db821cc65e70cbd64a3e2a5eaae",
                "sha256:fc323ffcaeaed0e0a02bf4d117757b98aed530d9ed4531e3e15460124c106691"
            ],
            "version": "==3.0.4"
        },
        "codecov": {
            "hashes": [
                "sha256:8ed8b7c6791010d359baed66f84f061bba5bd41174bf324c31311e8737602788",
                "sha256:ae00d68e18d8a20e9c3288ba3875ae03db3a8e892115bf9b83ef20507732bed4"
            ],
            "index": "pypi",
            "version": "==2.0.15"
        },
        "coverage": {
            "hashes": [
                "sha256:08907593569fe59baca0bf152c43f3863201efb6113ecb38ce7e97ce339805a6",
                "sha256:0be0f1ed45fc0c185cfd4ecc19a1d6532d72f86a2bac9de7e24541febad72650",
                "sha256:141f08ed3c4b1847015e2cd62ec06d35e67a3ac185c26f7635f4406b90afa9c5",
                "sha256:19e4df788a0581238e9390c85a7a09af39c7b539b29f25c89209e6c3e371270d",
                "sha256:23cc09ed395b03424d1ae30dcc292615c1372bfba7141eb85e11e50efaa6b351",
                "sha256:245388cda02af78276b479f299bbf3783ef0a6a6273037d7c60dc73b8d8d7755",
                "sha256:331cb5115673a20fb131dadd22f5bcaf7677ef758741312bee4937d71a14b2ef",
                "sha256:386e2e4090f0bc5df274e720105c342263423e77ee8826002dcffe0c9533dbca",
                "sha256:3a794ce50daee01c74a494919d5ebdc23d58873747fa0e288318728533a3e1ca",
                "sha256:60851187677b24c6085248f0a0b9b98d49cba7ecc7ec60ba6b9d2e5574ac1ee9",
                "sha256:63a9a5fc43b58735f65ed63d2cf43508f462dc49857da70b8980ad78d41d52fc",
                "sha256:6b62544bb68106e3f00b21c8930e83e584fdca005d4fffd29bb39fb3ffa03cb5",
                "sha256:6ba744056423ef8d450cf627289166da65903885272055fb4b5e113137cfa14f",
                "sha256:7494b0b0274c5072bddbfd5b4a6c6f18fbbe1ab1d22a41e99cd2d00c8f96ecfe",
                "sha256:826f32b9547c8091679ff292a82aca9c7b9650f9fda3e2ca6bf2ac905b7ce888",
                "sha256:93715dffbcd0678057f947f496484e906bf9509f5c1c38fc9ba3922893cda5f5",
                "sha256:9a334d6c83dfeadae576b4d633a71620d40d1c379129d587faa42ee3e2a85cce",
                "sha256:af7ed8a8aa6957aac47b4268631fa1df984643f07ef00acd374e456364b373f5",
                "sha256:bf0a7aed7f5521c7ca67febd57db473af4762b9622254291fbcbb8cd0ba5e33e",
                "sha256:bf1ef9eb901113a9805287e090452c05547578eaab1b62e4ad456fcc049a9b7e",
                "sha256:c0afd27bc0e307a1ffc04ca5ec010a290e49e3afbe841c5cafc5c5a80ecd81c9",
                "sha256:dd579709a87092c6dbee09d1b7cfa81831040705ffa12a1b248935274aee0437",
                "sha256:df6712284b2e44a065097846488f66840445eb987eb81b3cc6e4149e7b6982e1",
                "sha256:e07d9f1a23e9e93ab5c62902833bf3e4b1f65502927379148b6622686223125c",
                "sha256:e2ede7c1d45e65e209d6093b762e98e8318ddeff95317d07a27a2140b80cfd24",
                "sha256:e4ef9c164eb55123c62411f5936b5c2e521b12356037b6e1c2617cef45523d47",
                "sha256:eca2b7343524e7ba246cab8ff00cab47a2d6d54ada3b02772e908a45675722e2",
                "sha256:eee64c616adeff7db37cc37da4180a3a5b6177f5c46b187894e633f088fb5b28",
                "sha256:ef824cad1f980d27f26166f86856efe11eff9912c4fed97d3804820d43fa550c",
                "sha256:efc89291bd5a08855829a3c522df16d856455297cf35ae827a37edac45f466a7",
                "sha256:fa964bae817babece5aa2e8c1af841bebb6d0b9add8e637548809d040443fee0",
                "sha256:ff37757e068ae606659c28c3bd0d923f9d29a85de79bf25b2b34b148473b5025"
            ],
            "index": "pypi",
            "version": "==4.5.4"
        },
        "entrypoints": {
            "hashes": [
                "sha256:589f874b313739ad35be6e0cd7efde2a4e9b6fea91edcc34e58ecbb8dbe56d19",
                "sha256:c70dd71abe5a8c85e55e12c19bd91ccfeec11a6e99044204511f9ed547d48451"
            ],
            "version": "==0.3"
        },
        "flake8": {
            "hashes": [
                "sha256:859996073f341f2670741b51ec1e67a01da142831aa1fdc6242dbf88dffbe661",
                "sha256:a796a115208f5c03b18f332f7c11729812c8c3ded6c46319c59b53efd3819da8"
            ],
            "index": "pypi",
            "version": "==3.7.7"
        },
        "idna": {
            "hashes": [
                "sha256:c357b3f628cf53ae2c4c05627ecc484553142ca23264e593d327bcde5e9c3407",
                "sha256:ea8b7f6188e6fa117537c3df7da9fc686d485087abf6ac197f9c46432f7e4a3c"
            ],
            "version": "==2.8"
        },
        "mccabe": {
            "hashes": [
                "sha256:ab8a6258860da4b6677da4bd2fe5dc2c659cff31b3ee4f7f5d64e79735b80d42",
                "sha256:dd8d182285a0fe56bace7f45b5e7d1a6ebcbf524e8f3bd87eb0f125271b8831f"
            ],
            "version": "==0.6.1"
        },
        "pycodestyle": {
            "hashes": [
                "sha256:95a2219d12372f05704562a14ec30bc76b05a5b297b21a5dfe3f6fac3491ae56",
                "sha256:e40a936c9a450ad81df37f549d676d127b1b66000a6c500caa2b085bc0ca976c"
            ],
            "version": "==2.5.0"
        },
        "pyflakes": {
            "hashes": [
                "sha256:17dbeb2e3f4d772725c777fabc446d5634d1038f234e77343108ce445ea69ce0",
                "sha256:d976835886f8c5b31d47970ed689944a0262b5f3afa00a5a7b4dc81e5449f8a2"
            ],
            "version": "==2.1.1"
        },
        "requests": {
            "hashes": [
                "sha256:11e007a8a2aa0323f5a921e9e6a2d7e4e67d9877e85773fba9ba6419025cbeb4",
                "sha256:9cf5292fcd0f598c671cfc1e0d7d1a7f13bb8085e9a590f48c010551dc6c4b31"
            ],
            "index": "pypi",
            "version": "==2.22.0"
        },
        "urllib3": {
            "hashes": [
                "sha256:a8a318824cc77d1fd4b2bec2ded92646630d7fe8619497b142c84a9e6f5a7293",
                "sha256:f3c5fd51747d450d4dcf6f923c81f78f811aab8205fda64b0aba34a4e48b0745"
            ],
            "markers": "python_version >= '3.4'",
            "version": "==1.25.7"
        }
    }
}<|MERGE_RESOLUTION|>--- conflicted
+++ resolved
@@ -26,17 +26,10 @@
         },
         "botocore": {
             "hashes": [
-<<<<<<< HEAD
-                "sha256:7765d1f9bf86a8bbbe05cea0345ff0695d07688a935a20d1a03d0f6932614f23",
-                "sha256:c7cfa1132fdebab91ac3194afdf293442f324c4a8bdf7ebe64c42309d739ff3b"
-            ],
-            "version": "==1.13.18"
-=======
                 "sha256:946fd5e85378c3c597d6b9f495706576a0fc0000b216e30346ed7ee796ff50c8",
                 "sha256:f82e44af499a8f806c363ab4e26df82195b5b190c4169ccfbfbc98e55aa22bf7"
             ],
             "version": "==1.12.150"
->>>>>>> 25545d20
         },
         "certifi": {
             "hashes": [
