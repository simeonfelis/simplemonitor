{
    "_meta": {
        "hash": {
            "sha256": "d9d62cc1e1d168884ec46950a48be3d3c68ef45008ae4d42139130b8f191f5d3"
        },
        "pipfile-spec": 6,
        "requires": {},
        "sources": [
            {
                "name": "pypi",
                "url": "https://pypi.python.org/simple",
                "verify_ssl": true
            }
        ]
    },
    "default": {
        "arrow": {
            "hashes": [
                "sha256:271b8e05174d48e50324ed0dc5d74796c839c7e579a4f21cf1a7394665f9e94f",
                "sha256:edc31dc051db12c95da9bac0271cd1027b8e36912daf6d4580af53b23e62721a"
            ],
            "markers": "python_version >= '2.7' and python_version not in '3.0, 3.1, 3.2, 3.3, 3.4'",
            "version": "==0.15.8"
        },
        "boto3": {
            "hashes": [
                "sha256:9a3c6b6f93d381f1d7a06ec0f50a9ad3d7b81509443f80ba222eb66befa8976a",
                "sha256:ec3a7662e318455727b4b36f4a57ba473a90b6526cebf1fc10e847182f1fd917"
            ],
            "version": "==1.14.28"
        },
        "botocore": {
            "hashes": [
<<<<<<< HEAD
                "sha256:7dd59bc766d567ca83bc6113aa139d92ba447738ccdfcd40788848553d329a52",
                "sha256:cd4bb2d96ff2ec6bf4fbcdb2f241d0fb6ba1e7955b4721cf1d81f13db02768b6"
            ],
            "version": "==1.17.9"
=======
                "sha256:71d45ae51c4c1a7ae485836016170a817d8d53292d940d04d72e49e473b98127",
                "sha256:e855254817e289bb9a5fa3c143920c21ea8aeb424f1d4eed1e6c32d84dfd277d"
            ],
            "version": "==1.17.28"
>>>>>>> 46d231c6
        },
        "certifi": {
            "hashes": [
                "sha256:5930595817496dd21bb8dc35dad090f1c2cd0adfaf21204bf6732ca5d8ee34d3",
                "sha256:8fc0819f1f30ba15bdb34cceffb9ef04d99f420f68eb75d901e9560b8749fc41"
            ],
            "version": "==2020.6.20"
        },
        "cffi": {
            "hashes": [
                "sha256:267adcf6e68d77ba154334a3e4fc921b8e63cbb38ca00d33d40655d4228502bc",
                "sha256:26f33e8f6a70c255767e3c3f957ccafc7f1f706b966e110b855bfe944511f1f9",
                "sha256:3cd2c044517f38d1b577f05927fb9729d3396f1d44d0c659a445599e79519792",
                "sha256:4a03416915b82b81af5502459a8a9dd62a3c299b295dcdf470877cb948d655f2",
                "sha256:4ce1e995aeecf7cc32380bc11598bfdfa017d592259d5da00fc7ded11e61d022",
                "sha256:4f53e4128c81ca3212ff4cf097c797ab44646a40b42ec02a891155cd7a2ba4d8",
                "sha256:4fa72a52a906425416f41738728268072d5acfd48cbe7796af07a923236bcf96",
                "sha256:66dd45eb9530e3dde8f7c009f84568bc7cac489b93d04ac86e3111fb46e470c2",
                "sha256:6923d077d9ae9e8bacbdb1c07ae78405a9306c8fd1af13bfa06ca891095eb995",
                "sha256:833401b15de1bb92791d7b6fb353d4af60dc688eaa521bd97203dcd2d124a7c1",
                "sha256:8416ed88ddc057bab0526d4e4e9f3660f614ac2394b5e019a628cdfff3733849",
                "sha256:892daa86384994fdf4856cb43c93f40cbe80f7f95bb5da94971b39c7f54b3a9c",
                "sha256:98be759efdb5e5fa161e46d404f4e0ce388e72fbf7d9baf010aff16689e22abe",
                "sha256:a6d28e7f14ecf3b2ad67c4f106841218c8ab12a0683b1528534a6c87d2307af3",
                "sha256:b1d6ebc891607e71fd9da71688fcf332a6630b7f5b7f5549e6e631821c0e5d90",
                "sha256:b2a2b0d276a136146e012154baefaea2758ef1f56ae9f4e01c612b0831e0bd2f",
                "sha256:b87dfa9f10a470eee7f24234a37d1d5f51e5f5fa9eeffda7c282e2b8f5162eb1",
                "sha256:bac0d6f7728a9cc3c1e06d4fcbac12aaa70e9379b3025b27ec1226f0e2d404cf",
                "sha256:c991112622baee0ae4d55c008380c32ecfd0ad417bcd0417ba432e6ba7328caa",
                "sha256:cda422d54ee7905bfc53ee6915ab68fe7b230cacf581110df4272ee10462aadc",
                "sha256:d3148b6ba3923c5850ea197a91a42683f946dba7e8eb82dfa211ab7e708de939",
                "sha256:d6033b4ffa34ef70f0b8086fd4c3df4bf801fee485a8a7d4519399818351aa8e",
                "sha256:ddff0b2bd7edcc8c82d1adde6dbbf5e60d57ce985402541cd2985c27f7bec2a0",
                "sha256:e23cb7f1d8e0f93addf0cae3c5b6f00324cccb4a7949ee558d7b6ca973ab8ae9",
                "sha256:effd2ba52cee4ceff1a77f20d2a9f9bf8d50353c854a282b8760ac15b9833168",
                "sha256:f90c2267101010de42f7273c94a1f026e56cbc043f9330acd8a80e64300aba33",
                "sha256:f960375e9823ae6a07072ff7f8a85954e5a6434f97869f50d0e41649a1c8144f",
                "sha256:fcf32bf76dc25e30ed793145a57426064520890d7c02866eb93d3e4abe516948"
            ],
            "version": "==1.14.1"
        },
        "chardet": {
            "hashes": [
                "sha256:84ab92ed1c4d4f16916e05906b6b75a6c0fb5db821cc65e70cbd64a3e2a5eaae",
                "sha256:fc323ffcaeaed0e0a02bf4d117757b98aed530d9ed4531e3e15460124c106691"
            ],
            "version": "==3.0.4"
        },
        "colorlog": {
            "hashes": [
                "sha256:43597fd822ce705190fc997519342fdaaf44b9b47f896ece7aa153ed4b909c74",
                "sha256:75e55822c3a3387d721579241e776de2cf089c9ef9528b1f09e8b04d403ad118"
            ],
            "version": "==4.2.1"
        },
        "cryptography": {
            "hashes": [
                "sha256:0c608ff4d4adad9e39b5057de43657515c7da1ccb1807c3a27d4cf31fc923b4b",
                "sha256:0cbfed8ea74631fe4de00630f4bb592dad564d57f73150d6f6796a24e76c76cd",
                "sha256:124af7255ffc8e964d9ff26971b3a6153e1a8a220b9a685dc407976ecb27a06a",
                "sha256:384d7c681b1ab904fff3400a6909261cae1d0939cc483a68bdedab282fb89a07",
                "sha256:45741f5499150593178fc98d2c1a9c6722df88b99c821ad6ae298eff0ba1ae71",
                "sha256:4b9303507254ccb1181d1803a2080a798910ba89b1a3c9f53639885c90f7a756",
                "sha256:4d355f2aee4a29063c10164b032d9fa8a82e2c30768737a2fd56d256146ad559",
                "sha256:51e40123083d2f946794f9fe4adeeee2922b581fa3602128ce85ff813d85b81f",
                "sha256:8713ddb888119b0d2a1462357d5946b8911be01ddbf31451e1d07eaa5077a261",
                "sha256:8e924dbc025206e97756e8903039662aa58aa9ba357d8e1d8fc29e3092322053",
                "sha256:8ecef21ac982aa78309bb6f092d1677812927e8b5ef204a10c326fc29f1367e2",
                "sha256:8ecf9400d0893836ff41b6f977a33972145a855b6efeb605b49ee273c5e6469f",
                "sha256:9367d00e14dee8d02134c6c9524bb4bd39d4c162456343d07191e2a0b5ec8b3b",
                "sha256:a09fd9c1cca9a46b6ad4bea0a1f86ab1de3c0c932364dbcf9a6c2a5eeb44fa77",
                "sha256:ab49edd5bea8d8b39a44b3db618e4783ef84c19c8b47286bf05dfdb3efb01c83",
                "sha256:bea0b0468f89cdea625bb3f692cd7a4222d80a6bdafd6fb923963f2b9da0e15f",
                "sha256:bec7568c6970b865f2bcebbe84d547c52bb2abadf74cefce396ba07571109c67",
                "sha256:ce82cc06588e5cbc2a7df3c8a9c778f2cb722f56835a23a68b5a7264726bb00c",
                "sha256:dea0ba7fe6f9461d244679efa968d215ea1f989b9c1957d7f10c21e5c7c09ad6"
            ],
            "markers": "python_version >= '2.7' and python_version not in '3.0, 3.1, 3.2, 3.3, 3.4'",
            "version": "==3.0"
        },
        "docutils": {
            "hashes": [
                "sha256:6c4f696463b79f1fb8ba0c594b63840ebd41f059e92b31957c46b74a4599b6d0",
                "sha256:9e4d7ecfc600058e07ba661411a2b7de2fd0fafa17d1a7f7361cd47b1175c827",
                "sha256:a2aeea129088da402665e92e0b25b04b073c04b2dce4ab65caaa38b7ce2e1a99"
            ],
            "markers": "python_version >= '2.6' and python_version not in '3.0, 3.1, 3.2, 3.3'",
            "version": "==0.15.2"
        },
        "idna": {
            "hashes": [
                "sha256:c357b3f628cf53ae2c4c05627ecc484553142ca23264e593d327bcde5e9c3407",
                "sha256:ea8b7f6188e6fa117537c3df7da9fc686d485087abf6ac197f9c46432f7e4a3c"
            ],
            "version": "==2.8"
        },
        "jmespath": {
            "hashes": [
                "sha256:b85d0567b8666149a93172712e68920734333c0ce7e89b78b3e987f71e5ed4f9",
                "sha256:cdf6525904cc597730141d61b36f2e4b8ecc257c420fa2f4549bac2c2d0cb72f"
            ],
            "markers": "python_version >= '2.6' and python_version not in '3.0, 3.1, 3.2, 3.3'",
            "version": "==0.10.0"
        },
        "oauthlib": {
            "hashes": [
                "sha256:bee41cc35fcca6e988463cacc3bcb8a96224f470ca547e697b604cc697b2f889",
                "sha256:df884cd6cbe20e32633f1db1072e9356f53638e4361bef4e8b03c9127c9328ea"
            ],
            "markers": "python_version >= '2.7' and python_version not in '3.0, 3.1, 3.2, 3.3'",
            "version": "==3.1.0"
        },
        "paho-mqtt": {
            "hashes": [
                "sha256:e3d286198baaea195c8b3bc221941d25a3ab0e1507fc1779bdb7473806394be4"
            ],
            "version": "==1.5.0"
        },
        "ping3": {
            "hashes": [
                "sha256:73e2561d0b3b26a540749a1fcf3de2759df03c538a14dce89a40faf01b5f7742",
                "sha256:a2d8edfbdc025e0b43f00689a7e8ad3e83bd1771394df5ec9563f0c1f09240c6"
            ],
            "markers": "python_version >= '3'",
            "version": "==2.6.5"
        },
        "psutil": {
            "hashes": [
                "sha256:0ee3c36428f160d2d8fce3c583a0353e848abb7de9732c50cf3356dd49ad63f8",
                "sha256:10512b46c95b02842c225f58fa00385c08fa00c68bac7da2d9a58ebe2c517498",
                "sha256:4080869ed93cce662905b029a1770fe89c98787e543fa7347f075ade761b19d6",
                "sha256:5e9d0f26d4194479a13d5f4b3798260c20cecf9ac9a461e718eb59ea520a360c",
                "sha256:66c18ca7680a31bf16ee22b1d21b6397869dda8059dbdb57d9f27efa6615f195",
                "sha256:68d36986ded5dac7c2dcd42f2682af1db80d4bce3faa126a6145c1637e1b559f",
                "sha256:90990af1c3c67195c44c9a889184f84f5b2320dce3ee3acbd054e3ba0b4a7beb",
                "sha256:a5b120bb3c0c71dfe27551f9da2f3209a8257a178ed6c628a819037a8df487f1",
                "sha256:d8a82162f23c53b8525cf5f14a355f5d1eea86fa8edde27287dd3a98399e4fdf",
                "sha256:f2018461733b23f308c298653c8903d32aaad7873d25e1d228765e91ae42c3f2",
                "sha256:ff1977ba1a5f71f89166d5145c3da1cea89a0fdb044075a12c720ee9123ec818"
            ],
            "markers": "python_version >= '2.6' and python_version not in '3.0, 3.1, 3.2, 3.3'",
            "version": "==5.7.2"
        },
        "pyarlo": {
            "hashes": [
                "sha256:2ab6168b3e3329f10eacbf9c29abe0aed281eaf1b51ce071b6d1c04940bed079"
            ],
            "version": "==0.2.3"
        },
        "pycparser": {
            "hashes": [
                "sha256:2d475327684562c3a96cc71adf7dc8c4f0565175cf86b6d7a404ff4c771f15f0",
                "sha256:7582ad22678f0fcd81102833f60ef8d0e57288b6b5fb00323d101be910e35705"
            ],
            "markers": "python_version >= '2.7' and python_version not in '3.0, 3.1, 3.2, 3.3'",
            "version": "==2.20"
        },
        "pync": {
            "hashes": [
                "sha256:38b9e61735a3161f9211a5773c5f5ea698f36af4ff7f77fa03e8d1ff0caa117f"
            ],
            "index": "pypi",
            "markers": "sys_platform == 'darwin'",
            "version": "==2.0.3"
        },
        "pyopenssl": {
            "hashes": [
                "sha256:621880965a720b8ece2f1b2f54ea2071966ab00e2970ad2ce11d596102063504",
                "sha256:9a24494b2602aaf402be5c9e30a0b82d4a5c67528fe8fb475e3f3bc00dd69507"
            ],
            "version": "==19.1.0"
        },
        "python-dateutil": {
            "hashes": [
                "sha256:73ebfe9dbf22e832286dafa60473e4cd239f8592f699aa5adaf10050e6e1823c",
                "sha256:75bb3f31ea686f1197762692a9ee6a7550b59fc6ca3a1f4b5d7e32fb98e2da2a"
            ],
            "markers": "python_version >= '2.7' and python_version not in '3.0, 3.1, 3.2, 3.3'",
            "version": "==2.8.1"
        },
        "pytz": {
            "hashes": [
                "sha256:a494d53b6d39c3c6e44c3bec237336e14305e4f29bbf800b599253057fbb79ed",
                "sha256:c35965d010ce31b23eeb663ed3cc8c906275d6be1a34393a1d73a41febf4a048"
            ],
            "version": "==2020.1"
        },
        "requests": {
            "hashes": [
                "sha256:11e007a8a2aa0323f5a921e9e6a2d7e4e67d9877e85773fba9ba6419025cbeb4",
                "sha256:9cf5292fcd0f598c671cfc1e0d7d1a7f13bb8085e9a590f48c010551dc6c4b31"
            ],
            "markers": "python_version >= '2.7' and python_version not in '3.0, 3.1, 3.2, 3.3, 3.4'",
            "version": "==2.22.0"
        },
        "requests-oauthlib": {
            "hashes": [
                "sha256:7f71572defaecd16372f9006f33c2ec8c077c3cfa6f5911a9a90202beb513f3d",
                "sha256:b4261601a71fd721a8bd6d7aa1cc1d6a8a93b4a9f5e96626f8e4d91e8beeaa6a",
                "sha256:fa6c47b933f01060936d87ae9327fead68768b69c6c9ea2109c48be30f2d4dbc"
            ],
            "version": "==1.3.0"
        },
        "ring-doorbell": {
            "hashes": [
                "sha256:6ea02a397fda227e833a23c007d6375ba4479b5b6d413ef7c8ae7f21613cb12a"
            ],
            "version": "==0.6.0"
        },
        "s3transfer": {
            "hashes": [
                "sha256:2482b4259524933a022d59da830f51bd746db62f047d6eb213f2f8855dcb8a13",
                "sha256:921a37e2aefc64145e7b73d50c71bb4f26f46e4c9f414dc648c6245ff92cf7db"
            ],
            "version": "==0.3.3"
        },
        "simplemonitor": {
            "editable": true,
            "extras": [
                "arlo",
                "ring"
            ],
            "path": "."
        },
        "six": {
            "hashes": [
                "sha256:30639c035cdb23534cd4aa2dd52c3bf48f06e5f4a941509c8bafd8ce11080259",
                "sha256:8b74bedcbbbaca38ff6d7491d76f2b06b3592611af620f8426e82dddb04a5ced"
            ],
            "markers": "python_version >= '2.7' and python_version not in '3.0, 3.1, 3.2, 3.3'",
            "version": "==1.15.0"
        },
        "sseclient-py": {
            "hashes": [
                "sha256:db9a95a1f8cac6e71276599a604881ef6ca6c116208a81fd19d4cfbc70b7c918"
            ],
            "version": "==1.7"
        },
        "urllib3": {
            "hashes": [
                "sha256:91056c15fa70756691db97756772bb1eb9678fa585d9184f24534b100dc60f4a",
                "sha256:e7983572181f5e1522d9c98453462384ee92a0be7fac5f1413a1e35c56cc0461"
            ],
            "markers": "python_version != '3.4'",
<<<<<<< HEAD
            "version": "==1.25.9"
=======
            "version": "==1.25.10"
>>>>>>> 46d231c6
        }
    },
    "develop": {
        "appdirs": {
            "hashes": [
                "sha256:7d5d0167b2b1ba821647616af46a749d1c653740dd0d2415100fe26e27afdf41",
                "sha256:a841dacd6b99318a741b166adb07e19ee71a274450e68237b4650ca1055ab128"
            ],
            "version": "==1.4.4"
        },
        "attrs": {
            "hashes": [
                "sha256:08a96c641c3a74e44eb59afb61a24f2cb9f4d7188748e76ba4bb5edfa3cb7d1c",
                "sha256:f7b7ce16570fe9965acd6d30101a28f62fb4a7f9e926b3bbc9b61f8b04247e72"
            ],
            "markers": "python_version >= '2.7' and python_version not in '3.0, 3.1, 3.2, 3.3'",
            "version": "==19.3.0"
        },
        "bandit": {
            "hashes": [
                "sha256:336620e220cf2d3115877685e264477ff9d9abaeb0afe3dc7264f55fa17a3952",
                "sha256:41e75315853507aa145d62a78a2a6c5e3240fe14ee7c601459d0df9418196065"
            ],
            "index": "pypi",
            "version": "==1.6.2"
        },
        "black": {
            "hashes": [
                "sha256:1b30e59be925fafc1ee4565e5e08abef6b03fe455102883820fe5ee2e4734e0b",
                "sha256:c2edb73a08e9e0e6f65a0e6af18b059b8b1cdd5bef997d7a0b181df93dc81539"
            ],
            "index": "pypi",
            "version": "==19.10b0"
        },
        "certifi": {
            "hashes": [
                "sha256:5930595817496dd21bb8dc35dad090f1c2cd0adfaf21204bf6732ca5d8ee34d3",
                "sha256:8fc0819f1f30ba15bdb34cceffb9ef04d99f420f68eb75d901e9560b8749fc41"
            ],
            "version": "==2020.6.20"
        },
        "chardet": {
            "hashes": [
                "sha256:84ab92ed1c4d4f16916e05906b6b75a6c0fb5db821cc65e70cbd64a3e2a5eaae",
                "sha256:fc323ffcaeaed0e0a02bf4d117757b98aed530d9ed4531e3e15460124c106691"
            ],
            "version": "==3.0.4"
        },
        "click": {
            "hashes": [
                "sha256:d2b5255c7c6349bc1bd1e59e08cd12acbbd63ce649f2588755783aa94dfb6b1a",
                "sha256:dacca89f4bfadd5de3d7489b7c8a566eee0d3676333fbb50030263894c38c0dc"
            ],
            "markers": "python_version >= '2.7' and python_version not in '3.0, 3.1, 3.2, 3.3, 3.4'",
            "version": "==7.1.2"
        },
        "codecov": {
            "hashes": [
                "sha256:0be9cd6358cc6a3c01a1586134b0fb524dfa65ccbec3a40e9f28d5f976676ba2",
                "sha256:65e8a8008e43eb45a9404bf68f8d4a60d36de3827ef2287971c94940128eba1e",
                "sha256:fa7985ac6a3886cf68e3420ee1b5eb4ed30c4bdceec0f332d17ab69f545fbc90"
            ],
            "index": "pypi",
            "version": "==2.1.8"
        },
        "coverage": {
            "hashes": [
                "sha256:098a703d913be6fbd146a8c50cc76513d726b022d170e5e98dc56d958fd592fb",
                "sha256:16042dc7f8e632e0dcd5206a5095ebd18cb1d005f4c89694f7f8aafd96dd43a3",
                "sha256:1adb6be0dcef0cf9434619d3b892772fdb48e793300f9d762e480e043bd8e716",
                "sha256:27ca5a2bc04d68f0776f2cdcb8bbd508bbe430a7bf9c02315cd05fb1d86d0034",
                "sha256:28f42dc5172ebdc32622a2c3f7ead1b836cdbf253569ae5673f499e35db0bac3",
                "sha256:2fcc8b58953d74d199a1a4d633df8146f0ac36c4e720b4a1997e9b6327af43a8",
                "sha256:304fbe451698373dc6653772c72c5d5e883a4aadaf20343592a7abb2e643dae0",
                "sha256:30bc103587e0d3df9e52cd9da1dd915265a22fad0b72afe54daf840c984b564f",
                "sha256:40f70f81be4d34f8d491e55936904db5c527b0711b2a46513641a5729783c2e4",
                "sha256:4186fc95c9febeab5681bc3248553d5ec8c2999b8424d4fc3a39c9cba5796962",
                "sha256:46794c815e56f1431c66d81943fa90721bb858375fb36e5903697d5eef88627d",
                "sha256:4869ab1c1ed33953bb2433ce7b894a28d724b7aa76c19b11e2878034a4e4680b",
                "sha256:4f6428b55d2916a69f8d6453e48a505c07b2245653b0aa9f0dee38785939f5e4",
                "sha256:52f185ffd3291196dc1aae506b42e178a592b0b60a8610b108e6ad892cfc1bb3",
                "sha256:538f2fd5eb64366f37c97fdb3077d665fa946d2b6d95447622292f38407f9258",
                "sha256:64c4f340338c68c463f1b56e3f2f0423f7b17ba6c3febae80b81f0e093077f59",
                "sha256:675192fca634f0df69af3493a48224f211f8db4e84452b08d5fcebb9167adb01",
                "sha256:700997b77cfab016533b3e7dbc03b71d33ee4df1d79f2463a318ca0263fc29dd",
                "sha256:8505e614c983834239f865da2dd336dcf9d72776b951d5dfa5ac36b987726e1b",
                "sha256:962c44070c281d86398aeb8f64e1bf37816a4dfc6f4c0f114756b14fc575621d",
                "sha256:9e536783a5acee79a9b308be97d3952b662748c4037b6a24cbb339dc7ed8eb89",
                "sha256:9ea749fd447ce7fb1ac71f7616371f04054d969d412d37611716721931e36efd",
                "sha256:a34cb28e0747ea15e82d13e14de606747e9e484fb28d63c999483f5d5188e89b",
                "sha256:a3ee9c793ffefe2944d3a2bd928a0e436cd0ac2d9e3723152d6fd5398838ce7d",
                "sha256:aab75d99f3f2874733946a7648ce87a50019eb90baef931698f96b76b6769a46",
                "sha256:b1ed2bdb27b4c9fc87058a1cb751c4df8752002143ed393899edb82b131e0546",
                "sha256:b360d8fd88d2bad01cb953d81fd2edd4be539df7bfec41e8753fe9f4456a5082",
                "sha256:b8f58c7db64d8f27078cbf2a4391af6aa4e4767cc08b37555c4ae064b8558d9b",
                "sha256:c1bbb628ed5192124889b51204de27c575b3ffc05a5a91307e7640eff1d48da4",
                "sha256:c2ff24df02a125b7b346c4c9078c8936da06964cc2d276292c357d64378158f8",
                "sha256:c890728a93fffd0407d7d37c1e6083ff3f9f211c83b4316fae3778417eab9811",
                "sha256:c96472b8ca5dc135fb0aa62f79b033f02aa434fb03a8b190600a5ae4102df1fd",
                "sha256:ce7866f29d3025b5b34c2e944e66ebef0d92e4a4f2463f7266daa03a1332a651",
                "sha256:e26c993bd4b220429d4ec8c1468eca445a4064a61c74ca08da7429af9bc53bb0"
            ],
            "index": "pypi",
            "version": "==5.2.1"
        },
        "flake8": {
            "hashes": [
                "sha256:15e351d19611c887e482fb960eae4d44845013cc142d42896e9862f775d8cf5c",
                "sha256:f04b9fcbac03b0a3e58c0ab3a0ecc462e023a9faf046d57794184028123aa208"
            ],
            "index": "pypi",
            "version": "==3.8.3"
        },
        "freezegun": {
            "hashes": [
                "sha256:82c757a05b7c7ca3e176bfebd7d6779fd9139c7cb4ef969c38a28d74deef89b2",
                "sha256:e2062f2c7f95cc276a834c22f1a17179467176b624cc6f936e8bc3be5535ad1b"
            ],
            "index": "pypi",
            "version": "==0.3.15"
        },
        "gitdb": {
            "hashes": [
                "sha256:91f36bfb1ab7949b3b40e23736db18231bf7593edada2ba5c3a174a7b23657ac",
                "sha256:c9e1f2d0db7ddb9a704c2a0217be31214e91a4fe1dea1efad19ae42ba0c285c9"
            ],
            "markers": "python_version >= '3.4'",
            "version": "==4.0.5"
        },
        "gitpython": {
            "hashes": [
                "sha256:2db287d71a284e22e5c2846042d0602465c7434d910406990d5b74df4afb0858",
                "sha256:fa3b92da728a457dd75d62bb5f3eb2816d99a7fe6c67398e260637a40e3fafb5"
            ],
            "markers": "python_version >= '3.4'",
            "version": "==3.1.7"
        },
        "idna": {
            "hashes": [
                "sha256:c357b3f628cf53ae2c4c05627ecc484553142ca23264e593d327bcde5e9c3407",
                "sha256:ea8b7f6188e6fa117537c3df7da9fc686d485087abf6ac197f9c46432f7e4a3c"
            ],
            "version": "==2.8"
        },
        "mccabe": {
            "hashes": [
                "sha256:ab8a6258860da4b6677da4bd2fe5dc2c659cff31b3ee4f7f5d64e79735b80d42",
                "sha256:dd8d182285a0fe56bace7f45b5e7d1a6ebcbf524e8f3bd87eb0f125271b8831f"
            ],
            "version": "==0.6.1"
        },
        "mypy": {
            "hashes": [
                "sha256:2c6cde8aa3426c1682d35190b59b71f661237d74b053822ea3d748e2c9578a7c",
                "sha256:3fdda71c067d3ddfb21da4b80e2686b71e9e5c72cca65fa216d207a358827f86",
                "sha256:5dd13ff1f2a97f94540fd37a49e5d255950ebcdf446fb597463a40d0df3fac8b",
                "sha256:6731603dfe0ce4352c555c6284c6db0dc935b685e9ce2e4cf220abe1e14386fd",
                "sha256:6bb93479caa6619d21d6e7160c552c1193f6952f0668cdda2f851156e85186fc",
                "sha256:81c7908b94239c4010e16642c9102bfc958ab14e36048fa77d0be3289dda76ea",
                "sha256:9c7a9a7ceb2871ba4bac1cf7217a7dd9ccd44c27c2950edbc6dc08530f32ad4e",
                "sha256:a4a2cbcfc4cbf45cd126f531dedda8485671545b43107ded25ce952aac6fb308",
                "sha256:b7fbfabdbcc78c4f6fc4712544b9b0d6bf171069c6e0e3cb82440dd10ced3406",
                "sha256:c05b9e4fb1d8a41d41dec8786c94f3b95d3c5f528298d769eb8e73d293abc48d",
                "sha256:d7df6eddb6054d21ca4d3c6249cae5578cb4602951fd2b6ee2f5510ffb098707",
                "sha256:e0b61738ab504e656d1fe4ff0c0601387a5489ca122d55390ade31f9ca0e252d",
                "sha256:eff7d4a85e9eea55afa34888dfeaccde99e7520b51f867ac28a48492c0b1130c",
                "sha256:f05644db6779387ccdb468cc47a44b4356fc2ffa9287135d05b70a98dc83b89a"
            ],
            "index": "pypi",
            "version": "==0.782"
        },
        "mypy-extensions": {
            "hashes": [
                "sha256:090fedd75945a69ae91ce1303b5824f428daf5a028d2f6ab8a299250a846f15d",
                "sha256:2d82818f5bb3e369420cb3c4060a7970edba416647068eb4c5343488a6c604a8"
            ],
            "version": "==0.4.3"
        },
        "pathspec": {
            "hashes": [
                "sha256:7d91249d21749788d07a2d0f94147accd8f845507400749ea19c1ec9054a12b0",
                "sha256:da45173eb3a6f2a5a487efba21f050af2b41948be6ab52b6a1e3ff22bb8b7061"
            ],
            "version": "==0.8.0"
        },
        "pbr": {
            "hashes": [
                "sha256:07f558fece33b05caf857474a366dfcc00562bca13dd8b47b2b3e22d9f9bf55c",
                "sha256:579170e23f8e0c2f24b0de612f71f648eccb79fb1322c814ae6b3c07b5ba23e8"
            ],
            "version": "==5.4.5"
        },
        "pycodestyle": {
            "hashes": [
                "sha256:2295e7b2f6b5bd100585ebcb1f616591b652db8a741695b3d8f5d28bdc934367",
                "sha256:c58a7d2815e0e8d7972bf1803331fb0152f867bd89adf8a01dfd55085434192e"
            ],
            "markers": "python_version >= '2.7' and python_version not in '3.0, 3.1, 3.2, 3.3'",
            "version": "==2.6.0"
        },
        "pyflakes": {
            "hashes": [
                "sha256:0d94e0e05a19e57a99444b6ddcf9a6eb2e5c68d3ca1e98e90707af8152c90a92",
                "sha256:35b2d75ee967ea93b55750aa9edbbf72813e06a66ba54438df2cfac9e3c27fc8"
            ],
            "markers": "python_version >= '2.7' and python_version not in '3.0, 3.1, 3.2, 3.3'",
            "version": "==2.2.0"
        },
        "python-dateutil": {
            "hashes": [
                "sha256:73ebfe9dbf22e832286dafa60473e4cd239f8592f699aa5adaf10050e6e1823c",
                "sha256:75bb3f31ea686f1197762692a9ee6a7550b59fc6ca3a1f4b5d7e32fb98e2da2a"
            ],
            "markers": "python_version >= '2.7' and python_version not in '3.0, 3.1, 3.2, 3.3'",
            "version": "==2.8.1"
        },
        "pyyaml": {
            "hashes": [
                "sha256:06a0d7ba600ce0b2d2fe2e78453a470b5a6e000a985dd4a4e54e436cc36b0e97",
                "sha256:240097ff019d7c70a4922b6869d8a86407758333f02203e0fc6ff79c5dcede76",
                "sha256:4f4b913ca1a7319b33cfb1369e91e50354d6f07a135f3b901aca02aa95940bd2",
                "sha256:69f00dca373f240f842b2931fb2c7e14ddbacd1397d57157a9b005a6a9942648",
                "sha256:73f099454b799e05e5ab51423c7bcf361c58d3206fa7b0d555426b1f4d9a3eaf",
                "sha256:74809a57b329d6cc0fdccee6318f44b9b8649961fa73144a98735b0aaf029f1f",
                "sha256:7739fc0fa8205b3ee8808aea45e968bc90082c10aef6ea95e855e10abf4a37b2",
                "sha256:95f71d2af0ff4227885f7a6605c37fd53d3a106fcab511b8860ecca9fcf400ee",
                "sha256:b8eac752c5e14d3eca0e6dd9199cd627518cb5ec06add0de9d32baeee6fe645d",
                "sha256:cc8955cfbfc7a115fa81d85284ee61147059a753344bc51098f3ccd69b0d7e0c",
                "sha256:d13155f591e6fcc1ec3b30685d50bf0711574e2c0dfffd7644babf8b5102ca1a"
            ],
            "version": "==5.3.1"
        },
        "regex": {
            "hashes": [
                "sha256:0dc64ee3f33cd7899f79a8d788abfbec168410be356ed9bd30bbd3f0a23a7204",
                "sha256:1269fef3167bb52631ad4fa7dd27bf635d5a0790b8e6222065d42e91bede4162",
                "sha256:14a53646369157baa0499513f96091eb70382eb50b2c82393d17d7ec81b7b85f",
                "sha256:3a3af27a8d23143c49a3420efe5b3f8cf1a48c6fc8bc6856b03f638abc1833bb",
                "sha256:46bac5ca10fb748d6c55843a931855e2727a7a22584f302dd9bb1506e69f83f6",
                "sha256:4c037fd14c5f4e308b8370b447b469ca10e69427966527edcab07f52d88388f7",
                "sha256:51178c738d559a2d1071ce0b0f56e57eb315bcf8f7d4cf127674b533e3101f88",
                "sha256:5ea81ea3dbd6767873c611687141ec7b06ed8bab43f68fad5b7be184a920dc99",
                "sha256:6961548bba529cac7c07af2fd4d527c5b91bb8fe18995fed6044ac22b3d14644",
                "sha256:75aaa27aa521a182824d89e5ab0a1d16ca207318a6b65042b046053cfc8ed07a",
                "sha256:7a2dd66d2d4df34fa82c9dc85657c5e019b87932019947faece7983f2089a840",
                "sha256:8a51f2c6d1f884e98846a0a9021ff6861bdb98457879f412fdc2b42d14494067",
                "sha256:9c568495e35599625f7b999774e29e8d6b01a6fb684d77dee1f56d41b11b40cd",
                "sha256:9eddaafb3c48e0900690c1727fba226c4804b8e6127ea409689c3bb492d06de4",
                "sha256:bbb332d45b32df41200380fff14712cb6093b61bd142272a10b16778c418e98e",
                "sha256:bc3d98f621898b4a9bc7fecc00513eec8f40b5b83913d74ccb445f037d58cd89",
                "sha256:c11d6033115dc4887c456565303f540c44197f4fc1a2bfb192224a301534888e",
                "sha256:c50a724d136ec10d920661f1442e4a8b010a4fe5aebd65e0c2241ea41dbe93dc",
                "sha256:d0a5095d52b90ff38592bbdc2644f17c6d495762edf47d876049cfd2968fbccf",
                "sha256:d6cff2276e502b86a25fd10c2a96973fdb45c7a977dca2138d661417f3728341",
                "sha256:e46d13f38cfcbb79bfdb2964b0fe12561fe633caf964a77a5f8d4e45fe5d2ef7"
            ],
            "version": "==2020.7.14"
        },
        "requests": {
            "hashes": [
                "sha256:11e007a8a2aa0323f5a921e9e6a2d7e4e67d9877e85773fba9ba6419025cbeb4",
                "sha256:9cf5292fcd0f598c671cfc1e0d7d1a7f13bb8085e9a590f48c010551dc6c4b31"
            ],
            "markers": "python_version >= '2.7' and python_version not in '3.0, 3.1, 3.2, 3.3, 3.4'",
            "version": "==2.22.0"
        },
        "six": {
            "hashes": [
                "sha256:30639c035cdb23534cd4aa2dd52c3bf48f06e5f4a941509c8bafd8ce11080259",
                "sha256:8b74bedcbbbaca38ff6d7491d76f2b06b3592611af620f8426e82dddb04a5ced"
            ],
            "markers": "python_version >= '2.7' and python_version not in '3.0, 3.1, 3.2, 3.3'",
            "version": "==1.15.0"
        },
        "smmap": {
            "hashes": [
                "sha256:54c44c197c819d5ef1991799a7e30b662d1e520f2ac75c9efbeb54a742214cf4",
                "sha256:9c98bbd1f9786d22f14b3d4126894d56befb835ec90cef151af566c7e19b5d24"
            ],
            "markers": "python_version >= '2.7' and python_version not in '3.0, 3.1, 3.2, 3.3'",
            "version": "==3.0.4"
        },
        "stevedore": {
            "hashes": [
<<<<<<< HEAD
                "sha256:609912b87df5ad338ff8e44d13eaad4f4170a65b79ae9cb0aa5632598994a1b7",
                "sha256:c4724f8d7b8f6be42130663855d01a9c2414d6046055b5a65ab58a0e38637688"
            ],
            "version": "==2.0.1"
=======
                "sha256:38791aa5bed922b0a844513c5f9ed37774b68edc609e5ab8ab8d8fe0ce4315e5",
                "sha256:c8f4f0ebbc394e52ddf49de8bcc3cf8ad2b4425ebac494106bbc5e3661ac7633"
            ],
            "markers": "python_version >= '3.6'",
            "version": "==3.2.0"
>>>>>>> 46d231c6
        },
        "toml": {
            "hashes": [
                "sha256:926b612be1e5ce0634a2ca03470f95169cf16f939018233a670519cb4ac58b0f",
                "sha256:bda89d5935c2eac546d648028b9901107a595863cb36bae0c73ac804a9b4ce88"
            ],
            "version": "==0.10.1"
        },
        "typed-ast": {
            "hashes": [
                "sha256:0666aa36131496aed8f7be0410ff974562ab7eeac11ef351def9ea6fa28f6355",
                "sha256:0c2c07682d61a629b68433afb159376e24e5b2fd4641d35424e462169c0a7919",
                "sha256:249862707802d40f7f29f6e1aad8d84b5aa9e44552d2cc17384b209f091276aa",
                "sha256:24995c843eb0ad11a4527b026b4dde3da70e1f2d8806c99b7b4a7cf491612652",
                "sha256:269151951236b0f9a6f04015a9004084a5ab0d5f19b57de779f908621e7d8b75",
                "sha256:4083861b0aa07990b619bd7ddc365eb7fa4b817e99cf5f8d9cf21a42780f6e01",
                "sha256:498b0f36cc7054c1fead3d7fc59d2150f4d5c6c56ba7fb150c013fbc683a8d2d",
                "sha256:4e3e5da80ccbebfff202a67bf900d081906c358ccc3d5e3c8aea42fdfdfd51c1",
                "sha256:6daac9731f172c2a22ade6ed0c00197ee7cc1221aa84cfdf9c31defeb059a907",
                "sha256:715ff2f2df46121071622063fc7543d9b1fd19ebfc4f5c8895af64a77a8c852c",
                "sha256:73d785a950fc82dd2a25897d525d003f6378d1cb23ab305578394694202a58c3",
                "sha256:8c8aaad94455178e3187ab22c8b01a3837f8ee50e09cf31f1ba129eb293ec30b",
                "sha256:8ce678dbaf790dbdb3eba24056d5364fb45944f33553dd5869b7580cdbb83614",
                "sha256:aaee9905aee35ba5905cfb3c62f3e83b3bec7b39413f0a7f19be4e547ea01ebb",
                "sha256:bcd3b13b56ea479b3650b82cabd6b5343a625b0ced5429e4ccad28a8973f301b",
                "sha256:c9e348e02e4d2b4a8b2eedb48210430658df6951fa484e59de33ff773fbd4b41",
                "sha256:d205b1b46085271b4e15f670058ce182bd1199e56b317bf2ec004b6a44f911f6",
                "sha256:d43943ef777f9a1c42bf4e552ba23ac77a6351de620aa9acf64ad54933ad4d34",
                "sha256:d5d33e9e7af3b34a40dc05f498939f0ebf187f07c385fd58d591c533ad8562fe",
                "sha256:fc0fea399acb12edbf8a628ba8d2312f583bdbdb3335635db062fa98cf71fca4",
                "sha256:fe460b922ec15dd205595c9b5b99e2f056fd98ae8f9f56b888e7a17dc2b757e7"
            ],
            "version": "==1.4.1"
        },
        "typing-extensions": {
            "hashes": [
                "sha256:6e95524d8a547a91e08f404ae485bbb71962de46967e1b71a0cb89af24e761c5",
                "sha256:79ee589a3caca649a9bfd2a8de4709837400dfa00b6cc81962a1e6a1815969ae",
                "sha256:f8d2bd89d25bc39dabe7d23df520442fa1d8969b82544370e03d88b5a591c392"
            ],
            "version": "==3.7.4.2"
        },
        "urllib3": {
            "hashes": [
                "sha256:91056c15fa70756691db97756772bb1eb9678fa585d9184f24534b100dc60f4a",
                "sha256:e7983572181f5e1522d9c98453462384ee92a0be7fac5f1413a1e35c56cc0461"
            ],
            "markers": "python_version != '3.4'",
<<<<<<< HEAD
            "version": "==1.25.9"
=======
            "version": "==1.25.10"
>>>>>>> 46d231c6
        }
    }
}<|MERGE_RESOLUTION|>--- conflicted
+++ resolved
@@ -31,17 +31,10 @@
         },
         "botocore": {
             "hashes": [
-<<<<<<< HEAD
-                "sha256:7dd59bc766d567ca83bc6113aa139d92ba447738ccdfcd40788848553d329a52",
-                "sha256:cd4bb2d96ff2ec6bf4fbcdb2f241d0fb6ba1e7955b4721cf1d81f13db02768b6"
-            ],
-            "version": "==1.17.9"
-=======
                 "sha256:71d45ae51c4c1a7ae485836016170a817d8d53292d940d04d72e49e473b98127",
                 "sha256:e855254817e289bb9a5fa3c143920c21ea8aeb424f1d4eed1e6c32d84dfd277d"
             ],
             "version": "==1.17.28"
->>>>>>> 46d231c6
         },
         "certifi": {
             "hashes": [
@@ -286,11 +279,7 @@
                 "sha256:e7983572181f5e1522d9c98453462384ee92a0be7fac5f1413a1e35c56cc0461"
             ],
             "markers": "python_version != '3.4'",
-<<<<<<< HEAD
-            "version": "==1.25.9"
-=======
             "version": "==1.25.10"
->>>>>>> 46d231c6
         }
     },
     "develop": {
@@ -575,18 +564,11 @@
         },
         "stevedore": {
             "hashes": [
-<<<<<<< HEAD
-                "sha256:609912b87df5ad338ff8e44d13eaad4f4170a65b79ae9cb0aa5632598994a1b7",
-                "sha256:c4724f8d7b8f6be42130663855d01a9c2414d6046055b5a65ab58a0e38637688"
-            ],
-            "version": "==2.0.1"
-=======
                 "sha256:38791aa5bed922b0a844513c5f9ed37774b68edc609e5ab8ab8d8fe0ce4315e5",
                 "sha256:c8f4f0ebbc394e52ddf49de8bcc3cf8ad2b4425ebac494106bbc5e3661ac7633"
             ],
             "markers": "python_version >= '3.6'",
             "version": "==3.2.0"
->>>>>>> 46d231c6
         },
         "toml": {
             "hashes": [
@@ -635,11 +617,7 @@
                 "sha256:e7983572181f5e1522d9c98453462384ee92a0be7fac5f1413a1e35c56cc0461"
             ],
             "markers": "python_version != '3.4'",
-<<<<<<< HEAD
-            "version": "==1.25.9"
-=======
             "version": "==1.25.10"
->>>>>>> 46d231c6
         }
     }
 }