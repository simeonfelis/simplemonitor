--- conflicted
+++ resolved
@@ -59,11 +59,7 @@
             # print "My MAC is %s" % mac.hexdigest()
             s.send("%s\n%s" % (mac.hexdigest(), p))
         except Exception as e:
-<<<<<<< HEAD
-            print(("Failed to send data: %s" % e))
-=======
             print("Failed to send data: %s" % e)
->>>>>>> 75b3918a
         finally:
             s.close()
 
@@ -99,11 +95,7 @@
                 self.sock.listen(5)
                 conn, addr = self.sock.accept()
                 if self.verbose:
-<<<<<<< HEAD
-                    print(("--> Got connection from %s" % addr[0]))
-=======
                     print("--> Got connection from %s" % addr[0])
->>>>>>> 75b3918a
                 pickled = ""
                 while 1:
                     data = conn.recv(1024)
@@ -112,11 +104,7 @@
                         break
                 conn.close()
                 if self.verbose:
-<<<<<<< HEAD
-                    print(("--> Finished receiving from %s" % addr[0]))
-=======
                     print("--> Finished receiving from %s" % addr[0])
->>>>>>> 75b3918a
                 # compute our own HMAC and compare
                 bits = pickled.split("\n", 1)
                 their_digest = bits[0]
@@ -124,13 +112,8 @@
                 mac = hmac.new(self.key, pickled)
                 my_digest = mac.hexdigest()
                 if self.verbose:
-<<<<<<< HEAD
-                    print(("Computed my digest to be %s" % my_digest))
-                    print(("Remote digest is %s" % their_digest))
-=======
                     print("Computed my digest to be %s" % my_digest)
                     print("Remote digest is %s" % their_digest)
->>>>>>> 75b3918a
                 if not hmac.compare_digest(their_digest, my_digest):
                     raise Exception("Mismatched MAC for network logging data from %s\nMismatched key? Old version of SimpleMonitor?\n" % addr[0])
                 result = pickle.loads(pickled)
@@ -151,11 +134,7 @@
                 except:
                     pass
                 if self.running:
-<<<<<<< HEAD
-                    print(("Socket error caught in thread: %s" % e))
-=======
                     print("Socket error caught in thread: %s" % e)
->>>>>>> 75b3918a
             except Exception as e:
                 # fail_info = sys.exc_info()
                 # print fail_info
