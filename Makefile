.PHONY: flake8 dist twine twine-test integration-tests env-test network-test black mypy linting mypy-strict bandit bandit-strict

ifeq ($(OS),Windows_NT)
MOCKSPATH := tests\mocks;
INTEGRATION_CONFIG := tests/monitor-windows.ini
else
MOCKSPATH := $(PWD)/tests/mocks:
INTEGRATION_CONFIG := tests/monitor.ini
endif
PIPENV := $(shell which poetry)

flake8:
	poetry run flake8 *.py simplemonitor/

integration-tests:
	PATH="$(MOCKSPATH)$(PATH)" $(PIPENV) run coverage run monitor.py -1 -v -d -f $(INTEGRATION_CONFIG)

env-test:
	env TEST_VALUE=myenv poetry run coverage run --append monitor.py -t -f tests/monitor-env.ini

unit-test:
	poetry run coverage run --append -m unittest discover -s tests

network-test:
<<<<<<< HEAD
	poetry run tests/test-network.sh
=======
	rm -f master.log
	rm -f client.log
	pipenv run tests/test-network.sh
>>>>>>> 74a55639

dist:
	rm -f dist/simplemonitor-*
	poetry run python setup.py sdist bdist_wheel

twine-test:
	poetry run python -m twine upload --repository-url https://test.pypi.org/legacy/ dist/*

twine:
	poetry run python -m twine upload dist/*

black:
	poetry run black --check --diff *.py simplemonitor/

mypy:
	poetry run mypy *.py simplemonitor/

mypy-strict:
	poetry run mypy --disallow-untyped-calls --disallow-untyped-defs --disallow-incomplete-defs --disallow-untyped-decorators *.py simplemonitor/

bandit:
	poetry run bandit -r -ll *.py simplemonitor/

bandit-strict:
	poetry run bandit -r -l *.py simplemonitor/

linting: black flake8 mypy bandit

docker-build:
	docker build -f docker/monitor.Dockerfile .

docker-compose-build:
	docker-compose build<|MERGE_RESOLUTION|>--- conflicted
+++ resolved
@@ -22,13 +22,9 @@
 	poetry run coverage run --append -m unittest discover -s tests
 
 network-test:
-<<<<<<< HEAD
-	poetry run tests/test-network.sh
-=======
 	rm -f master.log
 	rm -f client.log
-	pipenv run tests/test-network.sh
->>>>>>> 74a55639
+	poetry run tests/test-network.sh
 
 dist:
 	rm -f dist/simplemonitor-*
