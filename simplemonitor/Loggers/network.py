# coding=utf-8

"""
Network logging support for SimpleMonitor
"""

import hmac
import logging
import socket
import struct
from threading import Thread
from typing import Any, Dict, Union, cast

from ..Monitors.monitor import Monitor
from ..util import LoggerConfigurationError
from ..util.json_encoding import json_dumps, json_loads
from .logger import Logger, register

# From the docs:
#  Threads interact strangely with interrupts: the KeyboardInterrupt exception
#  will be received by an arbitrary thread. (When the signal module is
#  available, interrupts always go to the main thread.)

_DIGEST_NAME = "md5"


@register
class NetworkLogger(Logger):
    """Send our results over the network to another instance."""

    logger_type = "network"
    supports_batch = True

    def __init__(self, config_options: dict) -> None:
        super().__init__(config_options)

        self.host = cast(
            str, self.get_config_option("host", required=True, allow_empty=False)
        )
        self.port = cast(
            int, self.get_config_option("port", required_type="int", required=True)
        )
        self.hostname = cast(str, self.get_config_option("client_name"))
        self.key = bytearray(
            self.get_config_option("key", required=True, allow_empty=False), "utf-8"
        )

    def describe(self) -> str:
        return "Sending monitor results to {0}:{1}".format(self.host, self.port)

    def save_result2(self, name: str, monitor: Monitor) -> None:
        if not self.doing_batch:  # pragma: no cover
            self.logger_logger.error(
                "NetworkLogger.save_result2() called while not doing batch."
            )
            return
        self.logger_logger.debug("network logger: %s %s", name, monitor)
        if monitor.monitor_type == "unknown":
            self.logger_logger.error(
                "Cannot serialize monitor %s, has type 'unknown'.", name
            )
            return
        try:
            if monitor.monitor_type == "compound":
                self.logger_logger.error(
                    "not pickling compound monitor - currently incompatible with network loggers"
                )
            else:
                data = {
                    "cls_type": monitor.monitor_type,
                    "data": monitor.to_python_dict(),
                }
                if self.batch_data is not None:
                    self.batch_data[monitor.name] = data
                else:
                    self.batch_data = {monitor.name: data}  # type: Dict[str, dict]
        except Exception:  # pylint: disable=broad-except
            self.logger_logger.exception("Failed to serialize monitor %s", name)

    def process_batch(self) -> None:
        try:
            payload = json_dumps(
                {
                    "version": 2,
                    "name": self.hostname,
                    "monitors": self.batch_data,
                }
            )
            mac = hmac.new(self.key, payload, _DIGEST_NAME)
            send_bytes = struct.pack("B", mac.digest_size) + mac.digest() + payload
            sock = socket.socket(socket.AF_INET, socket.SOCK_STREAM)
            try:
                try:
                    sock.connect((self.host, self.port))
                except socket.error:
                    sock.close()
                    sock = socket.socket(socket.AF_INET6, socket.SOCK_STREAM)
                    sock.connect((self.host, self.port))
                sock.send(send_bytes)
            finally:
                sock.close()
        except Exception as exception:  # pylint: disable=broad-except
            self.logger_logger.exception("Failed to send network data: %s", exception)


class Listener(Thread):
    """
    Handle incoming remote connections.

    This class isn't actually a Logger, but is the receiving-end
    implementation for network logging.

    Here seemed a reasonable place to put it."""

    def __init__(
        self,
        simplemonitor: Any,
        port: int,
        key: str = None,
        bind_host: str = "",
        ipv4_only: bool = False,
    ) -> None:
        """Set up the thread.

        simplemonitor is a SimpleMonitor object which we will put our results into.
        """
        if key is None or key == "":
            raise LoggerConfigurationError("Network logger key is missing")
        Thread.__init__(self, daemon=True)
        if ipv4_only:
            self.sock = socket.socket(socket.AF_INET, socket.SOCK_STREAM)
        else:
            # try IPv6 and fallback to IPv4
            try:
                self.sock = socket.socket(socket.AF_INET6, socket.SOCK_STREAM)
                self.sock.setsockopt(socket.IPPROTO_IPV6, socket.IPV6_V6ONLY, False)
            except OSError:
                self.sock = socket.socket(socket.AF_INET, socket.SOCK_STREAM)
        self.sock.bind((bind_host, port))
        self.simplemonitor = simplemonitor
        self.key = bytearray(key, "utf-8")
        self.logger = logging.getLogger("simplemonitor.logger.networklistener")
        self.running = False  # type: bool

    def run(self) -> None:
        """The main body of our thread.

        The loop here keeps going until we're killed by the main app.
        When the main app kills us (with join()), socket.listen throws socket.error.
        """
        self.running = True
        while self.running:
            try:
                self.sock.listen(5)
                conn, addr = self.sock.accept()
                self.logger.debug("Got connection from %s", addr[0])
                serialized = bytearray()
                while 1:
                    data = conn.recv(1024)
                    if not data:
                        break
                    serialized += data
                conn.close()
                self.logger.debug("Finished receiving from %s", addr[0])
                try:
                    # first byte is the size of the MAC
                    mac_size = serialized[0]
                    # then the MAC
                    their_digest = serialized[1 : mac_size + 1]
                    # then the rest is the serialized data
                    serialized = serialized[mac_size + 1 :]
                    mac = hmac.new(self.key, serialized, _DIGEST_NAME)
                    my_digest = mac.digest()
                except IndexError as error:  # pragma: no cover
                    raise ValueError(
                        "Did not receive any or enough data from {}".format(addr[0])
                    ) from error
                if isinstance(my_digest, str):
                    self.logger.debug(
                        "Computed my digest to be %s; remote is %s",
                        my_digest,
                        their_digest,
                    )
                else:
                    self.logger.debug(
                        "Computed my digest to be %s; remote is %s",
                        my_digest.hex(),
                        their_digest.hex(),
                    )
                if not hmac.compare_digest(their_digest, my_digest):
                    raise Exception(
                        "Mismatched MAC for network logging data from %s\n"
                        "Mismatched key? Old version of SimpleMonitor?\n" % addr[0]
                    )
<<<<<<< HEAD
                result = json_loads(bytes(serialized))  # type: dict
                version = result.get("version", 1)
                if version == 1:
                    self.logger.debug("Received version 1 data from %s", addr[0])
                    self.simplemonitor.update_remote_monitor(result, addr[0])
                elif version == 2:
                    self.logger.debug("Received version 2 data from %s", addr[0])
                    self._handle_data_v2(result, addr[0])
                else:
                    self.logger.critical(
                        "Received unknown version %s data from %s cannot process",
                        version,
                        addr[0],
                    )
=======
                result = json_loads(bytes(serialized))
                self.simplemonitor.update_remote_monitor(result, addr[0])
>>>>>>> 7f05f904
            except socket.error as exception:
                if exception.errno == 4:
                    # Interrupted system call
                    self.logger.warning(
                        "Interrupted system call in thread, I think that's a ^C"
                    )
                    self.running = False
                    self.sock.close()
                if self.running:
                    self.logger.exception("Socket error caught in thread")
            except Exception:  # pylint: disable=broad-except
                self.logger.exception("Listener thread caught exception")

    def _handle_data_v2(
        self, data: Dict[str, Union[str, int, Dict[str, dict]]], source: str
    ) -> None:
        """Handle data in v2 format

        {
            "version": 2,
            "name": "remote_instance_name",
            "monitors": [ monitor data, ... ]
        }
        """
        remote_instance_name = str(data.get("name", source))
        if remote_instance_name == "":
            remote_instance_name = source
        remote_monitors = data.get("monitors", None)
        if remote_monitors is None:
            self.logger.error(
                "Received empty monitors list from remote instance %s",
                remote_instance_name,
            )
        elif isinstance(remote_monitors, dict):
            self.simplemonitor.update_remote_monitor(
                remote_monitors, remote_instance_name
            )
        else:
            self.logger.error(
                "Bad data type for monitors from remote instance %s",
                remote_instance_name,
            )<|MERGE_RESOLUTION|>--- conflicted
+++ resolved
@@ -192,7 +192,6 @@
                         "Mismatched MAC for network logging data from %s\n"
                         "Mismatched key? Old version of SimpleMonitor?\n" % addr[0]
                     )
-<<<<<<< HEAD
                 result = json_loads(bytes(serialized))  # type: dict
                 version = result.get("version", 1)
                 if version == 1:
@@ -207,10 +206,6 @@
                         version,
                         addr[0],
                     )
-=======
-                result = json_loads(bytes(serialized))
-                self.simplemonitor.update_remote_monitor(result, addr[0])
->>>>>>> 7f05f904
             except socket.error as exception:
                 if exception.errno == 4:
                     # Interrupted system call
